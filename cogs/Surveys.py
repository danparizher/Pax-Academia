--- conflicted
+++ resolved
@@ -57,14 +57,11 @@
                             )
                         break
         await self.bot.process_commands(message)
-<<<<<<< HEAD
         with suppress(AttributeError):
             Log(
                 f" $ sent a survey in {message.channel.name}, bot responded",
                 message.author,
             )
-=======
->>>>>>> 7f809646
 
 
 def setup(bot: commands.Bot) -> None:
