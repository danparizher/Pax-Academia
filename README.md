--- conflicted
+++ resolved
@@ -4,13 +4,8 @@
 
 
 ## How to Contribute
-<<<<<<< HEAD
-1. Check out [environment.md](./ENVIRONMENT.md) on setting up the environment.
-2. Fork this repository into your own account.
-=======
 1. Fork this repository into your own account.
 2. Check out [environment.md](./environment.md) on setting up the environment. 
->>>>>>> 11e83a7a
 3. Commit changes to your fork.
 4. Open a pull request, making sure to comapre across forks.  
 For more information regarding pull requests across forks, please check out GitHub's official docs [here](https://docs.github.com/en/pull-requests/collaborating-with-pull-requests/proposing-changes-to-your-work-with-pull-requests/creating-a-pull-request-from-a-fork).
